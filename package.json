{
  "name": "local-reverse-geocoder",
<<<<<<< HEAD
  "version": "0.2.3",
=======
  "version": "0.4.1",
>>>>>>> 00a2c7c3
  "description": "Implements a local reverse geocoder based on GeoNames",
  "main": "geocoder.js",
  "scripts": {
    "lint": "jshint --exclude ./node_modules,./docs/scripts .",
    "start": "node app.js",
    "build": "jsdoc -d docs geocoder.js"
  },
  "keywords": [
    "geocoding",
    "geocoder",
    "reverse",
    "local"
  ],
  "author": "Thomas Steiner, Jan Egner",
  "license": "Apache-2.0",
  "dependencies": {
    "async": "^2.5.0",
    "csv-parse": "^2.0.0",
    "debug": "^3.1.0",
    "express": "^4.16.2",
    "kdt": "^0.1.0",
    "request": "^2.83.0",
    "unzip2": "^0.2.5"
  },
  "repository": {
    "type": "git",
    "url": "https://github.com/JanEgner/local-reverse-geocoder.git"
  },
  "bugs": {
    "url": "https://github.com/JanEgner/local-reverse-geocoder/issues"
  },
<<<<<<< HEAD
  "homepage": "https://github.com/JanEgner/local-reverse-geocoder"
=======
  "homepage": "https://github.com/tomayac/local-reverse-geocoder",
  "engines": {
    "node": ">=4.8.x",
    "npm": ">=2.15.x"
  }
>>>>>>> 00a2c7c3
}<|MERGE_RESOLUTION|>--- conflicted
+++ resolved
@@ -1,10 +1,6 @@
 {
   "name": "local-reverse-geocoder",
-<<<<<<< HEAD
-  "version": "0.2.3",
-=======
-  "version": "0.4.1",
->>>>>>> 00a2c7c3
+  "version": "0.2.4",
   "description": "Implements a local reverse geocoder based on GeoNames",
   "main": "geocoder.js",
   "scripts": {
@@ -36,13 +32,9 @@
   "bugs": {
     "url": "https://github.com/JanEgner/local-reverse-geocoder/issues"
   },
-<<<<<<< HEAD
   "homepage": "https://github.com/JanEgner/local-reverse-geocoder"
-=======
-  "homepage": "https://github.com/tomayac/local-reverse-geocoder",
   "engines": {
     "node": ">=4.8.x",
     "npm": ">=2.15.x"
   }
->>>>>>> 00a2c7c3
 }