{
  "name": "local-reverse-geocoder",
<<<<<<< HEAD
  "version": "0.7.0",
=======
  "version": "0.2.4",
>>>>>>> 84d95073
  "description": "Implements a local reverse geocoder based on GeoNames",
  "main": "geocoder.js",
  "scripts": {
    "lint": "jshint --exclude ./node_modules,./docs/scripts .",
    "start": "node app.js",
    "build": "jsdoc -d docs geocoder.js"
  },
  "keywords": [
    "geocoding",
    "geocoder",
    "reverse",
    "local"
  ],
  "author": "Thomas Steiner, Jan Egner",
  "license": "Apache-2.0",
  "dependencies": {
    "async": "^3.0.1",
    "csv-parse": "^4.0.0",
    "debug": "^4.0.1",
    "express": "^4.16.3",
    "kdt": "^0.1.0",
    "request": "^2.88.0",
    "node-unzip-2": "^0.2.7"
  },
  "repository": {
    "type": "git",
    "url": "https://github.com/JanEgner/local-reverse-geocoder.git"
  },
  "bugs": {
    "url": "https://github.com/JanEgner/local-reverse-geocoder/issues"
  },
  "homepage": "https://github.com/JanEgner/local-reverse-geocoder",
  "engines": {
    "node": ">=4.8.x",
    "npm": ">=2.15.x"
  },
  "devDependencies": {
    "jsdoc": "~3.6.3",
    "jshint": "~2.10.2"
  }
}<|MERGE_RESOLUTION|>--- conflicted
+++ resolved
@@ -1,10 +1,6 @@
 {
   "name": "local-reverse-geocoder",
-<<<<<<< HEAD
-  "version": "0.7.0",
-=======
-  "version": "0.2.4",
->>>>>>> 84d95073
+  "version": "0.7.1",
   "description": "Implements a local reverse geocoder based on GeoNames",
   "main": "geocoder.js",
   "scripts": {
