# Local Reverse Geocoder

[![Greenkeeper badge](https://badges.greenkeeper.io/tomayac/local-reverse-geocoder.svg)](https://greenkeeper.io/)

This library provides a local reverse geocoder for Node.js that is based on
[GeoNames](http://download.geonames.org/export/dump/) data. It is *local*
in the sense that there are no calls to a remote service like the
[Google Maps API](https://developers.google.com/maps/documentation/javascript/geocoding#ReverseGeocoding),
and in consequence the gecoder is suitable for batch reverse geocoding.
It is *reverse* in the sense that you give it a (list of) point(s), *i.e.*,
a latitude/longitude pair, and it returns the closest city to that point.

Unify modification: population data of cities (if available) is taken into account when
selecting the closest place(s). For this, cities are modeled as circles with equal
population density, so the distance is weighted by the inverse square root of the place's
population. (The motivation was to put Unify's previous Boca Raton site into Boca instead
of Highland Beach!)

# Installation
```bash
$ npm install local-reverse-geocoder
```

# Usage in Node.js

## Look Up

```javascript
var geocoder = require('local-reverse-geocoder');

// With just one point
var point = {latitude: 42.083333, longitude: 3.1};
geocoder.lookUp(point, function(err, res) {
  console.log(JSON.stringify(res, null, 2));
});

// In batch mode with many points
var points = [
  {latitude: 42.083333, longitude: 3.1},
  {latitude: 48.466667, longitude: 9.133333}
];
geocoder.lookUp(points, function(err, res) {
  console.log(JSON.stringify(res, null, 2));
});


// How many results to display at max
var maxResults = 5;

// With just one point
var point = {latitude: 42.083333, longitude: 3.1};
geocoder.lookUp(point, maxResults, function(err, res) {
  console.log(JSON.stringify(res, null, 2));
});

// In batch mode with many points
var points = [
  {latitude: 42.083333, longitude: 3.1},
  {latitude: 48.466667, longitude: 9.133333}
];
geocoder.lookUp(points, maxResults, function(err, res) {
  console.log(JSON.stringify(res, null, 2));
});
```

## Init

You can optionally initialize the geocoder prior to the first call to lookUp.
This ensures that all files are loaded into the cache prior to making the first call.

```javascript
var geocoder = require('local-reverse-geocoder');

geocoder.init({}, function() {
  // geocoder is loaded and ready to run
});
```

Optionally ```init``` also allows you to specify which files to load data from.
This reduces initialization time and the runtime memory footprint of the nodejs process.
By default all files are loaded.

```javascript
var geocoder = require('local-reverse-geocoder');

geocoder.init({load:{admin1: true, admin2: false, admin3And4: false, alternateNames: false}}, function() {
  // Ready to call lookUp
});

```

Optionally ```init``` allows you to specify the directory that geonames files are downloaded and cached in.

```javascript
var geocoder = require('local-reverse-geocoder');

geocoder.init({dumpDirectory: '/tmp/geonames'}, function() {
  // Ready to call lookUp and all files will be downloaded to /tmp/geonames
});

```

Unify modification: the above "early initialization" is default when using app.js. To allow
downloading the geonames data in corporate environments, support of the environment variable PROXY
has been added. The content is passed through to the http request library, so the format is a URL like
"http://\[user:password@\]proxyhost:port"


# Usage of the Web Service

You can use the built-in Web service by running `node app.js` as follows.

```bash
$ curl "http://localhost:3000/geocode?latitude=48.466667&longitude=9.133333&latitude=42.083333&longitude=3.1&maxResults=2"
```

Unify modification: Additionally, a parameter "language" may be used to retrieve a simple form (see below) of localized names.
If no name is available in the required language, English is used as a default; if that is not available either, we deliver whatever
can be find. The language parameter must be a lower-case, 2-letter ISO 639-1 language code (e.g. en, de, fr). 

Note: the "language" parameter is incompatible with the "maxResults" parameter and only supports one lat/long pair. If "language" is used, only the
first result for the first lat/long pair is returned.

```bash
$ curl "http://localhost:3000/geocode?latitude=48.466667&longitude=9.133333&language=en"
```

Unify modification: For nicer manual testing, we also support writing lats and longs in "\[-\]hhh:mm\[:ss\[.dddd\]\]" notation instead of decimal.

```bash
$ curl "http://localhost:3000/geocode?latitude=48:25:00.000&longitude=9:10&language=en"
```

Unify modification: added https support. To enable, put standard openssl pem-formatted certificate and private key into the subdirectory 'cert' as
server.crt and server.key. Default https port is 3001.

Ports can be overridden by setting the environment variables PORT and/or PORTTLS to the desired port number(s). Setting a port to -1 disables it,
i.e. use PORT=-1 to disable plain-text http communication.

Unify modification: the service may alternatively be called using the Google reverse-geolocation service parameters, i.e. instead of providing
latitude and longitude as separate parameters, the caller may also send a single "latlng" parameter whose value is the pair of lat/long numbers.

```bash
$ curl "http://localhost:3000/geocode?latlng=48.466667,9.133333
```

When called in this way, the service will return a result that conforms to the Google service's documentation.

# Result Format

An output array that maps each point in the input array (or input object converted to a single-element array) to the `maxResults` closest addresses.

The measurement units are used [as defined by GenoNames](http://www.geonames.org/export/web-services.html), for example, ```elevation``` is measured in meters. The ```distance``` value is dynamically calculated based on the [haversine distance](http://www.movable-type.co.uk/scripts/latlong.html) for the input point(s) to each of the particular results points and is measured in kilometers.

```javascript
[
  [{
    "geoNameId": "2919146",
    "name": "Gomaringen",
    "asciiName": "Gomaringen",
    "alternateNames": null,
    "latitude": "48.45349",
    "longitude": "9.09582",
    "featureClass": "P",
    "featureCode": "PPLA4",
    "countryCode": "DE",
    "cc2": null,
    "admin1Code": {
      "name": "Baden-Württemberg",
      "asciiName": "Baden-Wuerttemberg",
      "geoNameId": "2953481"
    },
    "admin2Code": {
      "name": "Tübingen Region",
      "asciiName": "Tuebingen Region",
      "geoNameId": "3214106"
    },
    "admin3Code": {
      "name": "Landkreis Tübingen",
      "asciiName": "Landkreis Tubingen",
      "geoNameId": "2820859"
    },
    "admin4Code": {
      "name": "Gomaringen",
      "asciiName": "Gomaringen",
      "geoNameId": "6555939"
    },
    "population": "8400",
    "elevation": null,
    "dem": "430",
    "timezone": "Europe/Berlin",
    "modificationDate": "2011-04-25",
    "distance": 3.1302317076079285
  }, {
    "geoNameId": "2814195",
    "name": "Wannweil",
    "asciiName": "Wannweil",
    "alternateNames": null,
    "latitude": "48.51667",
    "longitude": "9.15",
    "featureClass": "P",
    "featureCode": "PPLA4",
    "countryCode": "DE",
    "cc2": null,
    "admin1Code": {
      "name": "Baden-Württemberg",
      "asciiName": "Baden-Wuerttemberg",
      "geoNameId": "2953481"
    },
    "admin2Code": {
      "name": "Tübingen Region",
      "asciiName": "Tuebingen Region",
      "geoNameId": "3214106"
    },
    "admin3Code": {
      "name": "Landkreis Reutlingen",
      "asciiName": "Landkreis Reutlingen",
      "geoNameId": "3220792"
    },
    "admin4Code": {
      "name": "Wannweil",
      "asciiName": "Wannweil",
      "geoNameId": "6555933"
    },
    "population": "5092",
    "elevation": null,
    "dem": "320",
    "timezone": "Europe/Berlin",
    "modificationDate": "2011-04-25",
    "distance": 5.694122211376861
  }],
  [{
    "geoNameId": "3130634",
    "name": "Albons",
    "asciiName": "Albons",
    "alternateNames": null,
    "latitude": "42.10389",
    "longitude": "3.08433",
    "featureClass": "P",
    "featureCode": "PPLA3",
    "countryCode": "ES",
    "cc2": null,
    "admin1Code": {
      "name": "Catalonia",
      "asciiName": "Catalonia",
      "geoNameId": "3336901"
    },
    "admin2Code": {
      "name": "Província de Girona",
      "asciiName": "Provincia de Girona",
      "geoNameId": "6355230"
    },
    "admin3Code": {
      "name": "Albons",
      "asciiName": "Albons",
      "geoNameId": "6534005"
    },
    "admin4Code": null,
    "population": "558",
    "elevation": "13",
    "dem": "18",
    "timezone": "Europe/Madrid",
    "modificationDate": "2012-03-04",
    "distance": 2.626176210836868
  }, {
    "geoNameId": "3118799",
    "name": "la Tallada d'Empordà",
    "asciiName": "la Tallada d'Emporda",
    "alternateNames": "La Tallada,la Tallada,la Tallada d'Emporda,la Tallada d'Empordà",
    "latitude": "42.0802",
    "longitude": "3.05583",
    "featureClass": "P",
    "featureCode": "PPLA3",
    "countryCode": "ES",
    "cc2": null,
    "admin1Code": {
      "name": "Catalonia",
      "asciiName": "Catalonia",
      "geoNameId": "3336901"
    },
    "admin2Code": {
      "name": "Província de Girona",
      "asciiName": "Provincia de Girona",
      "geoNameId": "6355230"
    },
    "admin3Code": {
      "name": "la Tallada d'Empordà",
      "asciiName": "la Tallada d'Emporda",
      "geoNameId": "6534150"
    },
    "admin4Code": null,
    "population": "0",
    "elevation": null,
    "dem": "16",
    "timezone": "Europe/Madrid",
    "modificationDate": "2012-03-04",
    "distance": 3.6618561653699846
  }]
]
```

Unify modification: in case the "language" parameter is used, the output is a localized description of
the location (including place, admin 1 name, and country name) plus the distance, e.g.

```javascript
{ 
  "dispname": "Munich, Bavaria, Germany",
  "distance": 18.366348543
}
```
or
```javascript
{ 
  "dispname": "München, Bayern, Deutschland",
  "distance": 18.366348543
}
```

In case the "latlng" parameter is used, the output is as close to the output of Google's reverse
geolocation service as possible.

# A Word on Accuracy

By design, *i.e.*, due to the granularity of the available
[GeoNames data](http://download.geonames.org/export/dump/cities1000.zip),
this reverse geocoder is limited to city-level, so no streets or house numbers.
In many cases this is already sufficient, but obviously your actual mileage may
vary. If you need street-level granularity, you are better off with a service
like Google's
[reverse geocoding API](https://developers.google.com/maps/documentation/javascript/geocoding#ReverseGeocoding).
(Full disclosure: the author is currently employed by Google.)

# A Word on Initialization Speed

The initial lookup takes quite a while, as the geocoder has to download roughly
300MB of data that it then caches locally (unzipped, this occupies about 1.3GB
of disk space). All follow-up requests are lightning fast.

# A Word on Data Freshness

By default, the local [GeoNames dump](http://download.geonames.org/export/dump/) data gets refreshed each day.
You can override this behavior by removing the timestamp from the files in the `./geonames_dump` download folder.
If you don't need admin1, admin2, admin3, admin4 or alternate names you can turn them
off in a manual init call and decrease load time. (Unify modification: admin3 and admin4 are turned off by default)

# A Word on Memory Usage

If you run into a ```FATAL ERROR: CALL_AND_RETRY_LAST Allocation failed - JavaScript heap out of memory``` issue,
try running node with the [V8 option](https://github.com/nodejs/node/issues/7937) ```--max-old-space-size=2000```.

# A Word on Debugging

To turn on debug logging add a DEBUG=local-reverse-geocoder environment variable on the command line.

# License
<<<<<<< HEAD
Copyright 2015 Thomas Steiner (tomac@google.com)
Portions Copyright 2016 Unify Software and Solutions GmbH & Co. KG (jan.egner@unify.com)
=======
Copyright 2017 Thomas Steiner (tomac@google.com)
>>>>>>> 00a2c7c3

Licensed under the Apache License, Version 2.0 (the "License");
you may not use this file except in compliance with the License.
You may obtain a copy of the License at

[http://www.apache.org/licenses/LICENSE-2.0](http://www.apache.org/licenses/LICENSE-2.0)

Unless required by applicable law or agreed to in writing, software
distributed under the License is distributed on an "AS IS" BASIS,
WITHOUT WARRANTIES OR CONDITIONS OF ANY KIND, either express or implied.
See the License for the specific language governing permissions and
limitations under the License.

# Acknowledgements

This project was inspired by Richard Penman's Python
[reverse geocoder](https://bitbucket.org/richardpenman/reverse_geocode/).
It uses Ubilabs' [k-d-tree implementation](https://github.com/ubilabs/kd-tree-javascript)
that was ported to Node.js by [Luke Arduini](https://github.com/luk-/node-kdt).

# Contributors
- [Chris Kinsman](https://github.com/chriskinsman)
- [@bloodfire91](https://github.com/bloodfire91)

[![NPM](https://nodei.co/npm/local-reverse-geocoder.png?downloads=true)](https://nodei.co/npm/local-reverse-geocoder/)<|MERGE_RESOLUTION|>--- conflicted
+++ resolved
@@ -1,6 +1,4 @@
 # Local Reverse Geocoder
-
-[![Greenkeeper badge](https://badges.greenkeeper.io/tomayac/local-reverse-geocoder.svg)](https://greenkeeper.io/)
 
 This library provides a local reverse geocoder for Node.js that is based on
 [GeoNames](http://download.geonames.org/export/dump/) data. It is *local*
@@ -353,12 +351,8 @@
 To turn on debug logging add a DEBUG=local-reverse-geocoder environment variable on the command line.
 
 # License
-<<<<<<< HEAD
-Copyright 2015 Thomas Steiner (tomac@google.com)
-Portions Copyright 2016 Unify Software and Solutions GmbH & Co. KG (jan.egner@unify.com)
-=======
 Copyright 2017 Thomas Steiner (tomac@google.com)
->>>>>>> 00a2c7c3
+Portions Copyright 2016-2018 Unify Software and Solutions GmbH & Co. KG (jan.egner@atos.net)
 
 Licensed under the Apache License, Version 2.0 (the "License");
 you may not use this file except in compliance with the License.
